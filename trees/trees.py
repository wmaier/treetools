--- conflicted
+++ resolved
@@ -208,14 +208,6 @@
     if label[-1] == trees.DEFAULT_HEAD_MARKER:
         headmarker = label[-1]
         label = label[:-1]
-<<<<<<< HEAD
-    return label
-
-
-def ptb_strip_coindex(label):
-    """Return label with co-index stripped, original label
-    if no co-index present.
-=======
     # coindex or gapping sep (PTB)
     coindex = ""
     gapindex = ""
@@ -266,7 +258,6 @@
 def replace_chars(tree, cands):
     """Replace characters in node data before bracketing output given a 
     dictionary.
->>>>>>> e02dfb70
     """
     for field in FIELDS:
         if not tree.data[field] is None:
